--- conflicted
+++ resolved
@@ -167,7 +167,6 @@
 			mongo_connect:close (Conn),
 			throw ({not_member, ReplName, Host, Info}) end.
 
-<<<<<<< HEAD
 get_connection (VConns, Host, TimeoutMS, SslOptions) ->
 	mvar:modify (VConns, fun (Dict) ->
 		case dict:find (Host, Dict) of
@@ -199,31 +198,10 @@
 	Hash = pw_key(Nonce, User, Pass),
 	AuthCommand = {authenticate, 1, user, User, nonce, Nonce, key, Hash},
 	try command(AuthCommand, {DB, Conn}) of
-		AuthResult ->
+		_AuthResult ->
 			{dict:store (Host, {Conn, DB, User, Pass}, Dict), Conn}
 	catch
 		_:Error -> throw({auth_failed, Error})
-=======
-get_connection (VConns, Host, TimeoutMS, SslOptions) -> mvar:modify (VConns, fun (Dict) ->
-	case dict:find (Host, Dict) of
-		{ok, {Conn}} -> case mongo_connect:is_closed (Conn) of
-			false -> {Dict, Conn};
-			true -> new_connection (Dict, Host, TimeoutMS, SslOptions) end;
-		_ -> new_connection (Dict, Host, TimeoutMS, SslOptions) end end).
-
-new_connection (Dict, Host, TimeoutMS, SslOptions) ->
-	case SslOptions of
-		false ->
-			case mongo_connect:connect (Host, TimeoutMS) of
-				{ok, Conn} -> {dict:store (Host, {Conn}, Dict), Conn};
-				{error, Reason} -> throw ({cant_connect, Reason})
-			end;
-		_ ->
-			case mongo_connect:ssl_connect(Host, TimeoutMS, SslOptions) of
-				{ok, Conn} -> {dict:store (Host, {Conn}, Dict), Conn};
-				{error, Reason} -> throw ({cant_connect, Reason})
-			end
->>>>>>> 3b42ce3c
 	end.
 
 command(Command, Conn) ->
